import os
from pprint import pprint
import torch
import torch.nn.functional as F
import time
from torch.utils.data import DataLoader
import numpy as np
import random
from argparse import ArgumentParser
from pathlib import Path
import wandb
import torchio as tio
from scipy.stats import loguniform

from keymorph.keypoint_aligners import ClosedFormRigid, ClosedFormAffine, TPS
from keymorph import loss_ops
from keymorph.net import ConvNetFC, ConvNetCoM
from keymorph.model import KeyMorph
from keymorph import utils
from keymorph.utils import ParseKwargs, initialize_wandb, str_or_float, align_img
from keymorph.data import ixi, gigamed
from keymorph.augmentation import augment_pair
from keymorph.augmentation import augment_moving
from keymorph.cm_plotter import show_warped, show_warped_vol

def parse_args():
    parser = ArgumentParser()

    # I/O
    parser.add_argument("--gpus",
                        type=str,
                        default="0",
                        help="Which GPUs to use? Index from 0")

    parser.add_argument("--save_dir",
                        type=str,
                        default="./output/",
                        help="Path to the folder where outputs are saved")

    parser.add_argument("--data_dir",
                        type=str,
                        default="./data/centered_IXI/",
                        help="Path to the training data")

    parser.add_argument('--load_path', type=str, default=None,
              help='Load checkpoint at .h5 path')

    parser.add_argument("--save_preds",
                        action='store_true',
                        help='Perform evaluation')

    parser.add_argument("--visualize",
                        action='store_true',
                        help='Visualize images and points')


    parser.add_argument('--log_interval', 
                        type=int,
                        default=25, 
                        help='Frequency of logs')

    # KeyMorph
    parser.add_argument("--num_keypoints",
                        type=int,
                        required=True,
                        help="Number of keypoints")

    parser.add_argument('--kp_extractor', 
                        type=str,
                        default='conv_com', 
                        choices=['conv_fc', 'conv_com'], 
                        help='Keypoint extractor module to use')

    parser.add_argument('--kp_align_method', 
                        type=str,
                        default='affine', 
                        choices=['rigid', 'affine', 'tps'], 
                        help='Keypoint alignment module to use')

    parser.add_argument('--tps_lmbda', 
                        type=str_or_float,
                        default=None, 
                        help='TPS lambda value')

    parser.add_argument("--kpconsistency_coeff",
                        type=float,
                        default=0, 
                        help='Minimize keypoint consistency loss')

    parser.add_argument("--weighted_kp_align",
                        action='store_true',
                        help='Use weighted keypoint alignment')

    # Data
    parser.add_argument("--mix_modalities",
                        action='store_true',
                        help='Whether or not to mix modalities amongst image pairs')

    parser.add_argument("--num_test_subjects",
                        type=int,
                        default=100,
                        help="Number of test subjects")

    parser.add_argument("--num_workers",
                        type=int,
                        default=1,
                        help="Num workers")

    # ML
    parser.add_argument("--dataset",
                        type=str,
                        default='ixi',
                        help="Dataset")

    parser.add_argument("--batch_size",
                        type=int,
                        default=1,
                        help="Batch size")

    parser.add_argument("--norm_type",
                        type=str,
                        default='instance',
                        choices=['none', 'instance', 'batch', 'group'],
                        help="Normalization type")

    parser.add_argument("--lr",
                        type=float,
                        default=3e-6,
                        help="Learning rate")

    parser.add_argument('--transform', 
                        type=str,
                        default='none')

    parser.add_argument('--loss_fn', 
                        type=str, 
                        default='mse')

    parser.add_argument("--epochs",
                        type=int,
                        default=2000,
                        help="Training Epochs")

    parser.add_argument('--steps_per_epoch', 
                        type=int,
                        default=32, 
                        help='Number of gradient steps per epoch')

    parser.add_argument("--eval",
                        action='store_true',
                        help='Perform evaluation')

    parser.add_argument("--debug_mode",
                        action='store_true',
                        help='Debug mode')

    # Miscellaneous
    parser.add_argument("--seed",
                        type=int,
                        default=23,
                        help="Random seed use to sort the training data")

    parser.add_argument('--dim', 
                        type=int,
                        default=3)

    parser.add_argument("--use_amp",
                        action='store_true',
                        help='Use AMP')

    # Weights & Biases
    parser.add_argument("--use_wandb",
                        action='store_true',
                        help='Use Wandb')
    parser.add_argument('--wandb_api_key_path', type=str,
                        help="Path to Weights & Biases API Key. If use_wandb is set to True and this argument is not specified, user will be prompted to authenticate.")
    parser.add_argument('--wandb_kwargs', nargs='*', action=ParseKwargs, default={},
                        help='keyword arguments for wandb.init() passed as key1=value1 key2=value2')

    args = parser.parse_args()
    return args

def _get_tps_lmbda(num_samples, args, is_train=True):
    if not is_train and args.tps_lmbda in ['uniform', 'lognormal', 'loguniform']:
        choices = [0, 0.01, 0.1, 1.0, 10]
        lmbda = torch.tensor(np.random.choice(choices, size=num_samples)).to(args.device)

    if args.tps_lmbda is None:
        assert args.kp_align_method != 'tps', 'Need to implement this'
        lmbda = None
    elif args.tps_lmbda == 'uniform':
        lmbda = torch.rand(num_samples).to(args.device) * 10
    elif args.tps_lmbda == 'lognormal':
        lmbda = torch.tensor(np.random.lognormal(size=num_samples)).to(args.device)
    elif args.tps_lmbda == 'loguniform':
        a, b = 1e-6, 10
        lmbda = torch.tensor(loguniform.rvs(a, b, size=num_samples)).to(args.device)
    else:
        lmbda = torch.tensor(args.tps_lmbda).repeat(num_samples).to(args.device)
    return lmbda

def run_train(fixed_loaders,
              moving_loaders,
              registration_model,
              optimizer,
              kp_aligner,
              args):
    '''Train for one epoch.
    
    Args:
        fixed_loaders: list of Dataloaders for fixed images
        moving_loaders: list of Dataloaders for moving images
        network: keypoint extractor
        optimizer: Pytorch optimizer
        kp_aligner: keypoint aligner
        args: Other script arguments
    ''' 
    start_time = time.time()

    if args.use_amp:
        scaler = torch.cuda.amp.GradScaler()

    registration_model.train()

    res = []

    # fixed_iters = [iter(loader) for loader in fixed_loaders]
    # moving_iters = [iter(loader) for loader in moving_loaders]
    fixed_iters = [loader for loader in fixed_loaders]
    moving_iters = [loader for loader in moving_loaders]
    for _ in range(args.steps_per_epoch):
        if args.mix_modalities:
            fixed_iter = random.choice(fixed_iters)
            moving_iter = random.choice(moving_iters)
        else:
            mod_idx = np.random.randint(0, len(fixed_iters))
            fixed_iter = fixed_iters[mod_idx]
            moving_iter = moving_iters[mod_idx]
        
        fixed = next(iter(fixed_iter))
        moving = next(iter(moving_iter))

        # Get images and segmentations from TorchIO subject
        img_f, img_m = fixed['img'][tio.DATA], moving['img'][tio.DATA]
        if 'seg' in fixed and 'seg' in moving:
            seg_available = True
            seg_f, seg_m = fixed['seg'][tio.DATA], moving['seg'][tio.DATA]
        else:
            seg_available = False

        # Move to device
        img_f = img_f.float().to(args.device)
        img_m = img_m.float().to(args.device)
        if seg_available:
            seg_f = seg_f.float().to(args.device)
            seg_m = seg_m.float().to(args.device)
        
        print(img_f.shape, img_m.shape, seg_f.shape, seg_m.shape)
        print(img_f.min(), img_f.max())
        print(img_m.min(), img_m.max())
        print(torch.unique(seg_f.argmax(1)))
        print(torch.unique(seg_m.argmax(1)))

        # Explicitly augment moving image
        if seg_available:
            img_m, seg_m = augment_moving(img_m, args, seg=seg_m, fixed_params=None)
        else:
            img_m = augment_moving(img_m, args, fixed_params=None)

        lmbda = _get_tps_lmbda(len(img_f), args, is_train=True)
        optimizer.zero_grad()
        with torch.set_grad_enabled(True):
            grid, points_f, points_m = registration_model(img_f, img_m, 
<<<<<<< HEAD
                                                          lmbda)
        img_a = align_img(grid, img_m)
        if seg_available:
            seg_a = align_img(grid, seg_m)
        points_a = kp_aligner.points_from_points(points_m, points_f, points_m, lmbda=lmbda)

        # Compute metrics
        metrics = {}
        metrics['mse'] = loss_ops.MSELoss()(img_f, img_a)
        if seg_available:
            metrics['softdiceloss'] = loss_ops.DiceLoss()(seg_a, seg_f)
            metrics['softdice'] = 1-metrics['softdiceloss']
            metrics['harddice'] = 1-loss_ops.DiceLoss(hard=True)(seg_a, seg_f,
                                                    ign_first_ch=True)[0]
            if args.dim == 3: # TODO: Implement 2D metrics
                metrics['hausd'] = loss_ops.hausdorff_distance(seg_a, seg_f)
                grid = grid.permute(0, 4, 1, 2, 3)
                metrics['jdstd'] = loss_ops.jdstd(grid)
                metrics['jdlessthan0'] = loss_ops.jdlessthan0(grid, as_percentage=True)

        # Compute loss
        if args.loss_fn == 'mse':
          loss = metrics['mse']
        elif args.loss_fn == 'dice':
          loss = metrics['softdiceloss']
        elif args.loss_fn == 'lc2':
          loss = loss_ops.LC2()(img_f, img_a)
        metrics['loss'] = loss
=======
                                                          lmbda,
                                                          )
            img_a = align_img(grid, img_m)
            if seg_available:
                seg_a = align_img(grid, seg_m)
            points_a = kp_aligner.points_from_points(points_m, points_f, points_m, lmbda=lmbda)

            # Compute metrics
            metrics = {}
            metrics['mse'] = loss_ops.MSELoss()(img_f, img_a)
            if seg_available:
                metrics['softdiceloss'] = loss_ops.DiceLoss()(seg_a, seg_f)
                metrics['softdice'] = 1-metrics['softdiceloss']
                metrics['harddice'] = 1-loss_ops.DiceLoss(hard=True)(seg_a, seg_f,
                                                        ign_first_ch=True)[0]
                if args.dim == 3: # TODO: Implement 2D metrics
                    metrics['hausd'] = loss_ops.hausdorff_distance(seg_a, seg_f)
                    grid = grid.permute(0, 4, 1, 2, 3)
                    metrics['jdstd'] = loss_ops.jdstd(grid)
                    metrics['jdlessthan0'] = loss_ops.jdlessthan0(grid, as_percentage=True)

            # Compute loss
            if args.loss_fn == 'mse':
                loss = metrics['mse']
            elif args.loss_fn == 'dice':
                loss = metrics['softdiceloss']
            metrics['loss'] = loss
>>>>>>> dcd7bea0

        # Perform backward pass
        if args.use_amp:
            # Scales the loss, and calls backward()
            # to create scaled gradients
            scaler.scale(loss).backward()
            # Unscales gradients and calls
            # or skips optimizer.step()
            scaler.step(optimizer)
            # Updates the scale for next iteration
            scaler.update()
        else:
            loss.backward()
            optimizer.step()

        # Keypoint consistency loss
        if args.kpconsistency_coeff > 0:
            mods = np.random.choice(len(moving_loaders), size=2, replace=False)
            rand_subject = np.random.randint(0, len(moving_iter))
            sub1 = moving_loaders[mods[0]].dataset[rand_subject]
            sub2 = moving_loaders[mods[1]].dataset[rand_subject]

            sub1 = sub1['img'][tio.DATA].float().to(args.device).unsqueeze(0)
            sub2 = sub2['img'][tio.DATA].float().to(args.device).unsqueeze(0)
            sub1, sub2 = augment_pair(sub1, sub2, args)

            optimizer.zero_grad()
            with torch.set_grad_enabled(True):
                points1, points2 = registration_model.extract_keypoints_step(sub1, sub2)

            kploss = args.kpconsistency_coeff * loss_ops.MSELoss()(points1, points2)
            kploss.backward()
            optimizer.step()
            metrics['kploss'] = kploss

        end_time = time.time()
        metrics['epoch_time'] = end_time - start_time

        # Convert metrics to numpy
        metrics = {k: torch.as_tensor(v).detach().cpu().numpy().item() 
                      for k, v in metrics.items()}
        res.append(metrics)

        if args.visualize:
            if args.dim == 2:
                show_warped(
                        img_m[0,0].cpu().detach().numpy(),
                        img_f[0,0].cpu().detach().numpy(),
                        img_a[0,0].cpu().detach().numpy(),
                        points_m[0].cpu().detach().numpy(), 
                        points_f[0].cpu().detach().numpy(),
                        points_a[0].cpu().detach().numpy(),
                        )
                show_warped(
                        img_m[0,0].cpu().detach().numpy(),
                        img_f[0,0].cpu().detach().numpy(),
                        img_a[0,0].cpu().detach().numpy(),
                        points_m[0].cpu().detach().numpy(), 
                        points_f[0].cpu().detach().numpy(),
                        points_a[0].cpu().detach().numpy(),
                        )
            else:
                show_warped_vol(
                        img_m[0,0].cpu().detach().numpy(),
                        img_f[0,0].cpu().detach().numpy(),
                        img_a[0,0].cpu().detach().numpy(),
                        points_m[0].cpu().detach().numpy(), 
                        points_f[0].cpu().detach().numpy(),
                        points_a[0].cpu().detach().numpy(),
                        )
                show_warped_vol(
                        seg_m.argmax(1)[0].cpu().detach().numpy(),
                        seg_f.argmax(1)[0].cpu().detach().numpy(),
                        seg_a.argmax(1)[0].cpu().detach().numpy(),
                        points_m[0].cpu().detach().numpy(), 
                        points_f[0].cpu().detach().numpy(),
                        points_a[0].cpu().detach().numpy(),
                        )

    return utils.aggregate_dicts(res)

def print_dataset_stats(datasets, prefix=''):
    print(f'{prefix} dataset has {len(datasets)} modalities.')
    for mod_name, mod_dataset in datasets.items():
        print('-> Modality {} has {} subjects ({} images, {} masks and {} segmentations)'.format(
            mod_name,
            len(mod_dataset),
            sum('img' in s for s in mod_dataset.dry_iter()),
            sum('mask' in s for s in mod_dataset.dry_iter()),
            sum('seg' in s for s in mod_dataset.dry_iter()),
        ))

def _random_channel(x):
    rand_ch = np.random.randint(x.shape[0])
    return x[rand_ch:rand_ch+1]

def main():
    args = parse_args()
    if args.loss_fn == 'mse':
        assert not args.mix_modalities, 'MSE loss can\'t mix modalities'
    if args.debug_mode:
        args.steps_per_epoch = 3
    pprint(vars(args))

    # Path to save outputs
    arguments = ('[training]keypoints' + str(args.num_keypoints)
                 + '_batch' + str(args.batch_size)
                 + '_normType' + str(args.norm_type)
                 + '_lr' + str(args.lr))

    save_path = Path(args.save_dir) / arguments
    if not os.path.exists(save_path) and not args.debug_mode:
        os.makedirs(save_path)

    # Select GPU
    if torch.cuda.is_available():
        print(f'Using GPU: {args.gpus}')
        args.device = torch.device('cuda:'+str(args.gpus))
    else:
        print('No GPU available, using the CPU instead. Very slow!!')
        args.device = torch.device('cpu')
    os.environ["CUDA_DEVICE_ORDER"] = "PCI_BUS_ID"
    os.environ["CUDA_VISIBLE_DEVICES"] = args.gpus
    print('Number of GPUs: {}'.format(torch.cuda.device_count()))

    # Set seed
    random.seed(args.seed)
    np.random.seed(args.seed)
    torch.manual_seed(args.seed)

    # Data
    if args.dataset == 'ixi':
        modalities = ['T1', 'T2', 'PD']
    
        transform = tio.Compose([
        #                 RandomBiasField(),
        #                 RandomNoise(),
                        tio.Lambda(lambda x: x.permute(0,1,3,2)),
                        tio.Mask(masking_method='mask'),
                        tio.Resize(128),
                        tio.Lambda(ixi.one_hot, include=('seg')),
        ])

        fixed_datasets = {}
        moving_datasets = {}
        test_datasets = {}
        for mod in modalities:
            train_subjects = ixi.read_subjects_from_disk(args.data_dir, (0, 427), mod)
            fixed_datasets[mod] = tio.data.SubjectsDataset(train_subjects, transform=transform)
            train_subjects = ixi.read_subjects_from_disk(args.data_dir, (0, 427), mod)
            moving_datasets[mod] = tio.data.SubjectsDataset(train_subjects, transform=transform)
            test_subjects = ixi.read_subjects_from_disk(args.data_dir, (428, 428+args.num_test_subjects), mod)
            test_datasets[mod] = tio.data.SubjectsDataset(test_subjects, transform=transform)
    elif args.dataset == 'gigamed':
        dataset_names = [
            'Dataset5000_BraTS-GLI_2023',
            'Dataset5001_BraTS-SSA_2023',
            'Dataset5002_BraTS-MEN_2023',
            'Dataset5003_BraTS-MET_2023',
            'Dataset5004_BraTS-MET-NYU_2023',
            'Dataset5005_BraTS-PED_2023',
            'Dataset5006_BraTS-MET-UCSF_2023',
            'Dataset5007_UCSF-BMSR',
            'Dataset5010_ATLASR2',
            'Dataset5011_BONBID-HIE_2023',
            'Dataset5012_ShiftsBest',
            'Dataset5013_ShiftsLjubljana',
            'Dataset5018_TopCoWMRAwholeBIN',
            'Dataset5024_TopCoWcrownMRAwholeBIN',
            'Dataset5038_BrainTumour',
            'Dataset5044_EPISURG',
            'Dataset5046_FeTA',
            'Dataset5066_WMH',
            'Dataset5085_IXIPD',
            ]

        transform = tio.Compose([
                        tio.CropOrPad(
                            (256, 256, 256),
                            padding_mode=0,
                            include=('img')
                        ),
                        tio.CropOrPad(
                            (256, 256, 256),
                            padding_mode=0,
                            include=('seg')
                        ),
                        tio.Lambda(
                            _random_channel, 
                            include=('img')
                        ), # Some images have multiple channels for different modalities, so I just randomly sample 1 of them
                        tio.RescaleIntensity(
                            out_min_max=(0, 1)
                        ),
                        tio.OneHot(
                            num_classes=15,
                            include=('seg')
                        ),
        ])

        fixed_datasets = {}
        moving_datasets = {}
        test_datasets = {}
        for mod in dataset_names:
            fixed_datasets[mod] = gigamed.GigaMedDataset(mod, transform=transform)
            moving_datasets[mod] = gigamed.GigaMedDataset(mod, transform=transform)
            test_datasets[mod] = gigamed.GigaMedDataset(mod, transform=transform)
    else:
        raise NotImplementedError

    # print_dataset_stats(fixed_datasets, 'Fixed train')
    # print_dataset_stats(moving_datasets, 'Moving train')
    # print_dataset_stats(test_datasets, 'Test')

    fixed_loaders = {k : DataLoader(v, 
                                    batch_size=args.batch_size, 
                                    shuffle=True, 
                                    num_workers=args.num_workers) for k, v in fixed_datasets.items()}
    moving_loaders = {k : DataLoader(v, 
                                    batch_size=args.batch_size, 
                                    shuffle=True, 
                                    num_workers=args.num_workers) for k, v in moving_datasets.items()}

    test_loaders = {k : DataLoader(v, 
                                   batch_size=args.batch_size, 
                                   shuffle=False) for k, v in test_datasets.items()}

    if args.kpconsistency_coeff > 0:
        assert len(moving_datasets) > 1, \
            'Need more than one modality to compute keypoint consistency loss'
        assert all([len(fd) == len(md) for fd, md in zip(fixed_datasets, moving_datasets)]), \
            'Must have same number of subjects for fixed and moving datasets'

    # CNN, i.e. keypoint extractor
    if args.kp_extractor == 'conv_fc':
      network = ConvNetFC(args.dim,
                   1, 
                   args.num_keypoints*args.dim,
                   norm_type=args.norm_type)    
      network = torch.nn.DataParallel(network)
    elif args.kp_extractor == 'conv_com':
      network = ConvNetCoM(args.dim,
                   1, 
                   args.num_keypoints,
                   norm_type=args.norm_type,
                   return_weights=args.weighted_kp_align)    
    network = torch.nn.DataParallel(network)
    network.to(args.device)

    if args.load_path:
        state_dict = torch.load(args.load_path)['state_dict']
        network.load_state_dict(state_dict, strict=False)

    # Keypoint alignment module
    if args.kp_align_method == 'rigid':
        kp_aligner = ClosedFormRigid(args.dim)
    elif args.kp_align_method == 'affine':
        kp_aligner = ClosedFormAffine(args.dim)
    elif args.kp_align_method == 'tps':
        kp_aligner = TPS(args.dim)
    else:
      raise NotImplementedError
    
    # Keypoint model
    registration_model = KeyMorph(network, kp_aligner, args.num_keypoints, args.dim)

    # Optimizer
    params = list(network.parameters())
    optimizer = torch.optim.Adam(params,
                                 lr=args.lr)

    if args.eval:
        network.eval()

        list_of_test_mods = [
            'T1_T1',
            'T2_T2',
            'PD_PD',
            #
            'T1_T2',
            'T1_PD',
            'T2_PD',
        ] 
        list_of_test_augs = [
            'rot0',
            'rot45',
            'rot90',
            'rot135',
            'rot180',
        ]

        for aug in list_of_test_augs:
            for mod in list_of_test_mods:
                mod1, mod2, param = utils.parse_test_metric(mod, aug)
                for i, fixed in enumerate(test_loaders[mod1]):
                    for j, moving in enumerate(test_loaders[mod2]):
                        print(f'Running test: subject id {i}->{j}, mod {mod1}->{mod2}, aug {aug}')
                        img_f, img_m = fixed['img'][tio.DATA], moving['img'][tio.DATA]
                        if 'seg' in fixed and 'seg' in moving:
                            seg_available = True
                            seg_f, seg_m = fixed['seg'][tio.DATA], moving['seg'][tio.DATA]
                        else:
                            seg_available = False

                        # Move to device
                        img_f = img_f.float().to(args.device)
                        img_m = img_m.float().to(args.device)
                        if seg_available:
                            seg_f = seg_f.float().to(args.device)
                            seg_m = seg_m.float().to(args.device)

                        # Explicitly augment moving image
                        if seg_available:
                            img_m, seg_m = augment_moving(img_m, args, seg=seg_m, fixed_params=param)
                        else:
                            img_m = augment_moving(img_m, args, fixed_params=param)
                        lmbda = _get_tps_lmbda(len(img_f), args, is_train=False)

                        with torch.set_grad_enabled(False):
                            grid, points_f, points_m = registration_model(img_f, img_m, 
                                                                          lmbda,
                                                                          )
                        img_a = align_img(grid, img_m)
                        if seg_available:
                            seg_a = align_img(grid, seg_m)
                        points_a = kp_aligner.points_from_points(points_m, points_f, points_m, lmbda=lmbda)

                        # Compute metrics
                        metrics = {}
                        metrics['mse'] = loss_ops.MSELoss()(img_f, img_a)
                        if seg_available:
                            metrics['softdiceloss'] = loss_ops.DiceLoss()(seg_a, seg_f)
                            metrics['softdice'] = 1-metrics['softdiceloss']
                            metrics['harddice'] = 1-loss_ops.DiceLoss(hard=True)(seg_a, seg_f,
                                                                    ign_first_ch=True)[0]
                            if args.dim == 3: # TODO: Implement 2D metrics
                                metrics['hausd'] = loss_ops.hausdorff_distance(seg_a, seg_f)
                                grid = grid.permute(0, 4, 1, 2, 3)
                                metrics['jdstd'] = loss_ops.jdstd(grid)
                                metrics['jdlessthan0'] = loss_ops.jdlessthan0(grid, as_percentage=True)

                        if args.save_preds and not args.debug_mode:
                            assert args.batch_size == 1 # TODO: fix this
                            img_f_path =    save_path / 'data' / f'img_f_{i}-{mod1}.npy'
                            seg_f_path =    save_path / 'data' / f'seg_f_{i}-{mod1}.npy'
                            points_f_path = save_path / 'data' / f'points_f_{i}-{mod1}.npy'
                            img_m_path =    save_path / 'data' / f'img_m_{j}-{mod2}-{aug}.npy'
                            seg_m_path =    save_path / 'data' / f'seg_m_{j}-{mod2}-{aug}.npy'
                            points_m_path = save_path / 'data' / f'points_m_{j}-{mod2}-{aug}.npy'
                            img_a_path =    save_path / 'data' / f'img_a_{i}-{mod1}_{j}-{mod2}-{aug}.npy'
                            seg_a_path =    save_path / 'data' / f'seg_a_{i}-{mod1}_{j}-{mod2}-{aug}.npy'
                            points_a_path = save_path / 'data' / f'points_a_{i}-{mod1}_{j}-{mod2}-{aug}.npy'
                            grid_path =     save_path / 'data' / f'grid_{i}-{mod1}_{j}-{mod2}-{aug}.npy'
                            print('Saving:\n{}\n{}\n{}\n{}\n'.format(img_f_path, img_m_path, img_a_path, grid_path))
                            np.save(img_f_path, img_f[0].cpu().detach().numpy())
                            np.save(img_m_path, img_m[0].cpu().detach().numpy())
                            np.save(img_a_path, img_a[0].cpu().detach().numpy())
                            np.save(seg_f_path, np.argmax(seg_f.cpu().detach().numpy(), axis=1))
                            np.save(seg_m_path, np.argmax(seg_m.cpu().detach().numpy(), axis=1))
                            np.save(seg_a_path, np.argmax(seg_a.cpu().detach().numpy(), axis=1))
                            np.save(points_f_path, points_f[0].cpu().detach().numpy())
                            np.save(points_m_path, points_m[0].cpu().detach().numpy())
                            np.save(points_a_path, points_a[0].cpu().detach().numpy())
                            np.save(grid_path, grid[0].cpu().detach().numpy())

                        for name, metric in metrics.items():
                            print(f'[Eval Stat] {name}: {metric:.5f}')
    
    else:
        network.train()
        train_loss = []
        best = 1e10
        
        if args.use_wandb and not args.debug_mode:
            initialize_wandb(args)

        for epoch in range(1, args.epochs+1):
            epoch_stats = run_train(list(fixed_loaders.values()),
                                    list(moving_loaders.values()),
                                    registration_model,
                                    optimizer,
                                    kp_aligner,
                                    args)
            train_loss.append(epoch_stats['loss'])

            print(f'Epoch {epoch}/{args.epochs}')
            for name, metric in epoch_stats.items():
                print(f'[Train Stat] {name}: {metric:.5f}')

            if args.use_wandb and not args.debug_mode:
                wandb.log(epoch_stats)

            # Save model
            state = {'epoch': epoch,
                    'args': args,
                    'state_dict': network.state_dict(),
                    'optimizer': optimizer.state_dict()}

            if train_loss[-1] < best and not args.debug_mode:
                best = train_loss[-1]
                torch.save(state, os.path.join(save_path, 'best_trained_model.pth.tar'))
            if epoch % args.log_interval == 0 and not args.debug_mode:
                torch.save(state, os.path.join(save_path, 'epoch{}_trained_model.pth.tar'.format(epoch)))

if __name__ == "__main__":
    main()<|MERGE_RESOLUTION|>--- conflicted
+++ resolved
@@ -271,36 +271,6 @@
         optimizer.zero_grad()
         with torch.set_grad_enabled(True):
             grid, points_f, points_m = registration_model(img_f, img_m, 
-<<<<<<< HEAD
-                                                          lmbda)
-        img_a = align_img(grid, img_m)
-        if seg_available:
-            seg_a = align_img(grid, seg_m)
-        points_a = kp_aligner.points_from_points(points_m, points_f, points_m, lmbda=lmbda)
-
-        # Compute metrics
-        metrics = {}
-        metrics['mse'] = loss_ops.MSELoss()(img_f, img_a)
-        if seg_available:
-            metrics['softdiceloss'] = loss_ops.DiceLoss()(seg_a, seg_f)
-            metrics['softdice'] = 1-metrics['softdiceloss']
-            metrics['harddice'] = 1-loss_ops.DiceLoss(hard=True)(seg_a, seg_f,
-                                                    ign_first_ch=True)[0]
-            if args.dim == 3: # TODO: Implement 2D metrics
-                metrics['hausd'] = loss_ops.hausdorff_distance(seg_a, seg_f)
-                grid = grid.permute(0, 4, 1, 2, 3)
-                metrics['jdstd'] = loss_ops.jdstd(grid)
-                metrics['jdlessthan0'] = loss_ops.jdlessthan0(grid, as_percentage=True)
-
-        # Compute loss
-        if args.loss_fn == 'mse':
-          loss = metrics['mse']
-        elif args.loss_fn == 'dice':
-          loss = metrics['softdiceloss']
-        elif args.loss_fn == 'lc2':
-          loss = loss_ops.LC2()(img_f, img_a)
-        metrics['loss'] = loss
-=======
                                                           lmbda,
                                                           )
             img_a = align_img(grid, img_m)
@@ -328,7 +298,6 @@
             elif args.loss_fn == 'dice':
                 loss = metrics['softdiceloss']
             metrics['loss'] = loss
->>>>>>> dcd7bea0
 
         # Perform backward pass
         if args.use_amp:
